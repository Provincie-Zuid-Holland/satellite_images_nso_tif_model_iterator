import glob
import math
import os
import warnings
from timeit import default_timer as timer

import geopandas as gpd
import numpy as np
import pandas as pd
import rasterio
from shapely.geometry import Polygon
from sklearn.base import ClassifierMixin
from tqdm import tqdm

from src.filenames.file_name_generator import OutputFileNameGenerator
from src.tif_model_iterator.__nso_ds_output import dissolve_gpd_output

warnings.filterwarnings("ignore", category=UserWarning)

"""
    This code is used to extract image processing kernels from nso satellite images .tif images and execute a model on each of those kernels with multi processing for loop.

    For more information what kernels are: https://en.wikipedia.org/wiki/Kernel_(image_processing)

    Author: Michael de Winter, Jeroen Esseveld
"""


class TifKernelIteratorGenerator:

    """
    This class set up a .tif image in order to easily extracts kernel from it.
    With various parameters to control the size of the kernel.

    Fading, which means giving less weight to pixels other than the centre kernel, is also implemented here.

    Plus a multiprocessing for loop which iterates of each of these kernels extracted from the .tif file.

    """

    def __init__(
        self,
        path_to_tif_file: str,
        model: ClassifierMixin,
        output_file_name_generator: OutputFileNameGenerator,
        parts: int,
        normalize_scaler: str = False,
<<<<<<< HEAD
        band_to_column_name: dict = {
            "band1": "r",
            "band2": "g",
            "band3": "b",
            "band4": "i",
            "band5": "ndvi",
            "band6": "height",
        },
        aggregate_output: int = 0,
=======
        column_names: list = [
            "r",
            "g",
            "b",
            "n",
            "e",
            "d",
            "ndvi",
            "re_ndvi",
            "height",
        ],
        aggregate_output: bool = True,
>>>>>>> e27ab99e
    ):
        """

        Init of the nso tif kernel.

        @param path_to_file: A path to a .tif file.
        @param model: A prediction model with has to have a predict function and uses kernels as input.
        @param output_file_name_generator: Generates desired filenames for output files
        @param parts: Into how many parts to break the .tif file, this has to be done since most extracted pixels or kernel don't fit in memory.
        @param normalize_scaler: Whether to use a normalize/scaler on all the kernels or not, the input here so be a normalize/scaler function. You have to submit the normalizer/scaler as a argument here if you want to use a scaler, this has to be a custom  class like nso_ds_normalize_scaler.
<<<<<<< HEAD
        @param band_to_column_name: Band name to column name dictionary.
        @param aggregate_output: 50 cm is the default resolution but we can aggregate to 2m, RECOMMENDED to use value of 2 for 2 meters
=======
        @param column_names: names of the bands in the tif file
        @param aggregate_output: 50 cm is the default resolution but we can aggregate to 2m.
>>>>>>> e27ab99e
        """
        self.model = model
        self.output_file_name_generator = output_file_name_generator
        self.parts = parts
        self.normalize_scaler = normalize_scaler
        self.column_names = column_names
        self.aggregate_output = aggregate_output

        self.dataset = rasterio.open(path_to_tif_file)
        meta = self.dataset.meta.copy()
        self.data = self.dataset.read()
        self.width, self.height = meta["width"], meta["height"]
        self.bands = [band + 1 for band in range(0, self.data.shape[0])]

    def predict_all_output(
        self,
        begin_part=0,
    ):
        """
        Predicts labels for all self.data and writes it to file, by cutting it into parts and
        using these smaller parts to avoid running out of memory for big files.

        @param begin_part: Allows you to begin at a later part, if your computer froze halfway
        """
        x_step_size = math.ceil(self.height / self.parts)
        bottom = 0
        top = self.width

        # Divide the satellite images into multiple parts and loop through the parts, using parts reduces the amount of RAM required to run this process.
        for x_step in tqdm(range(begin_part, self.parts)):
            self._create_and_write_part_output(
                x_step=x_step, x_step_size=x_step_size, bottom=bottom, top=top
            )

        self._write_full_gdf_to_file()
        self._clean_up_part_files()

    def _create_and_write_part_output(
        self,
        x_step: int,
        x_step_size: int,
        bottom: int,
        top: int,
    ):
        """
        Creates the label predictions for a part of self.data and writes it to file

        @param: x_step: Which step is currently being processed
        @param: x_step_size: The step size for each step in the x direction
        @param bottom: Lowest y coordinate
        @param top: Highest y coordinate
        """
        print("-------")
        print("Part: " + str(x_step + 1) + " of " + str(self.parts))
        left_boundary = x_step * x_step_size
        right_boundary = (x_step + 1) * x_step_size

        subset_data = self.data[:, left_boundary:right_boundary, bottom:top]

        subset_df = self._create_pixel_coordinate_dataframe(
            data=subset_data, left_boundary=left_boundary
        )

        subset_df = self._filter_out_empty_pixels(subset_df)

<<<<<<< HEAD
        # Check if a normalizer or a scaler has to be used.
        if self.normalize_scaler is not False:
            print("Normalizing/Scaling data")
            start = timer()
            df_coords = subset_df[["rd_x", "rd_y"]]
            subset_df = subset_df.drop(["rd_x", "rd_y"], axis=1)
            subset_df.columns = self.normalize_scaler.columns_names
            subset_df = self.normalize_scaler.transform(subset_df)
            subset_df["rd_x"] = df_coords["rd_x"]
            subset_df["rd_y"] = df_coords["rd_y"]
=======
        if len(subset_df) == 0:
            print("This part is empty, so we skip the next steps.")
            return

        # Check if a normalizer or a  scaler has to be used.
        if self.normalize_scaler is not False:
            print("Normalizing/Scaling data")
            start = timer()
            subset_df[self.column_names] = self.normalize_scaler.transform(
                subset_df[self.column_names]
            )
>>>>>>> e27ab99e
            print(f"Normalizing/scaling finished in: {str(timer() - start)} second(s)")

        subset_df = self._predict_labels(df=subset_df)

        if self.aggregate_output != 0:
            subset_df = self._aggregate_pixel_labels(
                subset_df, new_pixel_size=self.aggregate_output
            )

        subset_df = self._transform_to_polygons(subset_df)
        self._write_part_to_file(
            gdf=subset_df,
            step=x_step,
        )

    def _create_pixel_coordinate_dataframe(
        self, data: np.array, left_boundary: int
    ) -> pd.DataFrame:
        """
        Transforms data, such that it becomes a pandas dataframe with the self.bands columns + rd_x and rd_y coordinates (Rijksdriehoeks coordinates)

        @param data: numpy array such with 3 shapes, first are the bands, then x, then y coordinates
        @param left_boundary: the x_coordinate coresponding to the left boundary of data

        @return Pandas DataFrame with columns: bands + [rd_x, rd_y]
        """
        print("Creating Pixel Coordinates")
        start = timer()
        z_shape = data.shape[0]
        x_shape = data.shape[1]
        y_shape = data.shape[2]
        x_coordinates = [
            [left_boundary + x for y in range(0, data.shape[2])]
            for x in range(0, data.shape[1])
        ]
        y_coordinates = [
            [y for y in range(0, data.shape[2])] for x in range(0, data.shape[1])
        ]

        rd_x, rd_y = rasterio.transform.xy(
            self.dataset.transform, x_coordinates, y_coordinates
        )
        data = np.append(data, rd_x).reshape([z_shape + 1, x_shape, y_shape])
        data = np.append(data, rd_y).reshape([z_shape + 2, x_shape, y_shape])
        data = data.reshape(-1, x_shape * y_shape).transpose()

        df = pd.DataFrame(
            data,
            columns=self.column_names + ["rd_x", "rd_y"],
        )

        print(
            f"Pixel coordinates creation finished in: {str(timer() - start)} second(s)"
        )
        return df

    @staticmethod
    def _filter_out_empty_pixels(df: pd.DataFrame) -> pd.DataFrame:
        """
        Remove pixels which have all RGB values zero, as these correspond to the tif_file not being filled there.
        Note: RGB corresponds to bands 1, 2, 3.

        @param df: DataFrame with at least bands 1,2,3 for columns

        @return df: Filtered version of df
        """
        # We want to have RGB values != 0 for any point we want to predict on RGB is in bands 1,2,3
        non_empty_pixel_mask = (df[["r", "g", "b"]] != 0).any(axis="columns")
        return df[non_empty_pixel_mask]

    def _predict_labels(
        self,
        df: pd.DataFrame,
    ) -> pd.DataFrame:
        """
        Predicts labels for df

        @param df: DataFrame with bands for column names. Should correspond with self.model features

        @return: As df, but with predict 'label' column added
        """
        print("Predicting labels")
        start = timer()
        feature_names = getattr(self.model, "feature_names_in_", None)
        if feature_names is not None:
            X = df[self.model.feature_names_in_]
        else:
            X = df.iloc[:, : len(self.bands)].values
        df["label"] = self.model.predict(X)
        print(f"Predicting finished in: {str(timer() - start)} second(s)")
        return df

    @staticmethod
    def _aggregate_pixel_labels(df: pd.DataFrame, new_pixel_size: int) -> pd.DataFrame:
        """
        Aggregates to new_pixel_size * new_pixel_size meters

        @param df: DataFrame with rd_x and rd_y for coordinates
        @param new_pixel_size: How many meter the aggregated pixels should be to a side

        @return: Df aggregated to new_pixel_size, using the mode of label for each new pixel
        """

        print("Aggregating pixels")
        start = timer()
        df["x_group"] = np.round(df["rd_x"] / new_pixel_size) * new_pixel_size
        df["y_group"] = np.round(df["rd_y"] / new_pixel_size) * new_pixel_size

        # Faster way to get mode of label for groupby [x_group, y_group]
        # See: https://stackoverflow.com/questions/15222754/groupby-pandas-dataframe-and-select-most-common-value
        df = (
            df.groupby(["x_group", "y_group", "label"])
            .size()
            .to_frame("count")
            .reset_index()
            .sort_values("count", ascending=False)
            .drop_duplicates(subset=["x_group", "y_group"])
        )
        df = df.rename({"x_group": "rd_x", "y_group": "rd_y"}, axis="columns")

        df = df[["rd_x", "rd_y", "label"]]
        print(f"Aggregating finished in: {str(timer() - start)} second(s)")
        return df

    @staticmethod
    def _transform_to_polygons(df: pd.DataFrame) -> gpd.GeoDataFrame:
        """
        Changes the rd_x, rd_y coordinates of df into square polygons, so df can be a GeoDataFrame with Polygons as geometry

        @param df: DataFrame with rd_x, rd_y and label columns

        @return gdf: GeoDataFrame like df, but with rd_x and rd_y transposed into a square polygon geometry
        """
        print("Creating geometry")
        start = timer()

        # Make squares from the the pixels in order to make connected polygons from them.
        df["geometry"] = [
            func_cor_square(permutation)
            for permutation in df[["rd_x", "rd_y"]].to_numpy().tolist()
        ]

        df = df[["geometry", "label"]]

        gdf = gpd.GeoDataFrame(df, geometry=df.geometry)
        gdf = gdf.set_crs(epsg=28992)
        print("Geometry made in: " + str(timer() - start) + " second(s)")
        return gdf

    def _write_part_to_file(
        self,
        gdf: gpd.GeoDataFrame,
        step: int,
    ):
        """
        Writes a part of the tif file to an outputfile.

        @param gdf: GeoDataFrame to write to part file
        @param step: the step currently being written to file
        """
        print("Writing to file")
        start = timer()
        output_file_name = self.output_file_name_generator.generate_part_output_path(
            step
        )

        gdf.dissolve(by="label").to_file(output_file_name)

        print("Writing finished in: " + str(timer() - start) + " second(s)")

    def _write_full_gdf_to_file(self):
        """
        Reads all files of the parts, combines them into 1 and writes the full gdf to file.
        """
        all_part_files = glob.glob(
            self.output_file_name_generator.glob_wild_card_for_part_extension_only()
        )
        full_gdf = pd.concat([gpd.read_file(file) for file in all_part_files])

        try:
            if (
                str(type(self.model))
                != "<class 'nso_ds_classes.nso_ds_models.deep_learning_model'>"
                or str(type(self.model))
                == "<class 'nso_ds_classes.nso_ds_models.waterleiding_ahn_ndvi_model'>"
            ):
                full_gdf["label"] = full_gdf.apply(
                    lambda x: self.model.get_class_label(x["label"]), axis=1
                )
        except Exception as e:
            print(e)
        final_output_path = self.output_file_name_generator.generate_final_output_path()
        full_gdf.dissolve(by="label").to_file(final_output_path)

    def _clean_up_part_files(self):
        """
        Deletes all part files to clean up.
        """
        for file in glob.glob(
            self.output_file_name_generator.glob_wild_card_for_all_part_files()
        ):
            os.remove(os.path.join(self.output_file_name_generator.output_path, file))


<<<<<<< HEAD
def func_cor_square(input_x_y):
=======
def func_cor_square(input_x_y, size: float = 2.0):
>>>>>>> e27ab99e
    """
    This function is used to make squares out of pixels for a inter connected output.

    @param input_x_y a pixel input variable to be made into a square.
    @param size: float that indicates the lenghts of the sides of the square. Note that this should be consistent with the distance between points for the squares to have no overlap.
    @return the the squared pixel.
    """
    rect = [
        input_x_y[0] - size / 2.0,
        input_x_y[1] - size / 2.0,
        input_x_y[0] + size / 2.0,
        input_x_y[1] + size / 2.0,
    ]
    coords = Polygon(
        [
            (rect[0], rect[1]),
            (rect[2], rect[1]),
            (rect[2], rect[3]),
            (rect[0], rect[3]),
            (rect[0], rect[1]),
        ]
    )
    return coords<|MERGE_RESOLUTION|>--- conflicted
+++ resolved
@@ -27,7 +27,6 @@
 
 
 class TifKernelIteratorGenerator:
-
     """
     This class set up a .tif image in order to easily extracts kernel from it.
     With various parameters to control the size of the kernel.
@@ -45,17 +44,6 @@
         output_file_name_generator: OutputFileNameGenerator,
         parts: int,
         normalize_scaler: str = False,
-<<<<<<< HEAD
-        band_to_column_name: dict = {
-            "band1": "r",
-            "band2": "g",
-            "band3": "b",
-            "band4": "i",
-            "band5": "ndvi",
-            "band6": "height",
-        },
-        aggregate_output: int = 0,
-=======
         column_names: list = [
             "r",
             "g",
@@ -67,8 +55,8 @@
             "re_ndvi",
             "height",
         ],
-        aggregate_output: bool = True,
->>>>>>> e27ab99e
+        aggregate: str = False,
+        resolution_aggregate: int = 0.3,
     ):
         """
 
@@ -79,21 +67,17 @@
         @param output_file_name_generator: Generates desired filenames for output files
         @param parts: Into how many parts to break the .tif file, this has to be done since most extracted pixels or kernel don't fit in memory.
         @param normalize_scaler: Whether to use a normalize/scaler on all the kernels or not, the input here so be a normalize/scaler function. You have to submit the normalizer/scaler as a argument here if you want to use a scaler, this has to be a custom  class like nso_ds_normalize_scaler.
-<<<<<<< HEAD
-        @param band_to_column_name: Band name to column name dictionary.
-        @param aggregate_output: 50 cm is the default resolution but we can aggregate to 2m, RECOMMENDED to use value of 2 for 2 meters
-=======
-        @param column_names: names of the bands in the tif file
-        @param aggregate_output: 50 cm is the default resolution but we can aggregate to 2m.
->>>>>>> e27ab99e
+        @param column_names: names of the bands in the tif file.
+        @param aggregate: Whether or not to aggregate the original pictures.
+        @param resolution_aggregate: The resolution to aggregate the output to in meters, this can be used to increase performance but at the loss of information due to the aggregation.  As a default you should use the resolution of your satellite.  #TODO understand more precisely the base resolution of the satellite constellation.
         """
         self.model = model
         self.output_file_name_generator = output_file_name_generator
         self.parts = parts
         self.normalize_scaler = normalize_scaler
         self.column_names = column_names
-        self.aggregate_output = aggregate_output
-
+        self.aggregate = aggregate
+        self.resolution_aggregate = resolution_aggregate
         self.dataset = rasterio.open(path_to_tif_file)
         meta = self.dataset.meta.copy()
         self.data = self.dataset.read()
@@ -151,18 +135,6 @@
 
         subset_df = self._filter_out_empty_pixels(subset_df)
 
-<<<<<<< HEAD
-        # Check if a normalizer or a scaler has to be used.
-        if self.normalize_scaler is not False:
-            print("Normalizing/Scaling data")
-            start = timer()
-            df_coords = subset_df[["rd_x", "rd_y"]]
-            subset_df = subset_df.drop(["rd_x", "rd_y"], axis=1)
-            subset_df.columns = self.normalize_scaler.columns_names
-            subset_df = self.normalize_scaler.transform(subset_df)
-            subset_df["rd_x"] = df_coords["rd_x"]
-            subset_df["rd_y"] = df_coords["rd_y"]
-=======
         if len(subset_df) == 0:
             print("This part is empty, so we skip the next steps.")
             return
@@ -174,17 +146,16 @@
             subset_df[self.column_names] = self.normalize_scaler.transform(
                 subset_df[self.column_names]
             )
->>>>>>> e27ab99e
             print(f"Normalizing/scaling finished in: {str(timer() - start)} second(s)")
 
         subset_df = self._predict_labels(df=subset_df)
 
-        if self.aggregate_output != 0:
+        if self.aggregate != False:
             subset_df = self._aggregate_pixel_labels(
-                subset_df, new_pixel_size=self.aggregate_output
+                subset_df, new_pixel_size=self.resolution_aggregate
             )
 
-        subset_df = self._transform_to_polygons(subset_df)
+        subset_df = self.transform_to_polygons(subset_df)
         self._write_part_to_file(
             gdf=subset_df,
             step=x_step,
@@ -300,7 +271,9 @@
         return df
 
     @staticmethod
-    def _transform_to_polygons(df: pd.DataFrame) -> gpd.GeoDataFrame:
+    def transform_to_polygons(
+        df: pd.DataFrame, resolution_aggregate: int
+    ) -> gpd.GeoDataFrame:
         """
         Changes the rd_x, rd_y coordinates of df into square polygons, so df can be a GeoDataFrame with Polygons as geometry
 
@@ -312,8 +285,9 @@
         start = timer()
 
         # Make squares from the the pixels in order to make connected polygons from them.
+
         df["geometry"] = [
-            func_cor_square(permutation)
+            func_cor_square(permutation, resolution_aggregate)
             for permutation in df[["rd_x", "rd_y"]].to_numpy().tolist()
         ]
 
@@ -379,11 +353,7 @@
             os.remove(os.path.join(self.output_file_name_generator.output_path, file))
 
 
-<<<<<<< HEAD
-def func_cor_square(input_x_y):
-=======
 def func_cor_square(input_x_y, size: float = 2.0):
->>>>>>> e27ab99e
     """
     This function is used to make squares out of pixels for a inter connected output.
 
@@ -391,11 +361,13 @@
     @param size: float that indicates the lenghts of the sides of the square. Note that this should be consistent with the distance between points for the squares to have no overlap.
     @return the the squared pixel.
     """
+
+    # Not sure if dividing by 2 is the correct option.
     rect = [
-        input_x_y[0] - size / 2.0,
-        input_x_y[1] - size / 2.0,
-        input_x_y[0] + size / 2.0,
-        input_x_y[1] + size / 2.0,
+        input_x_y[0] - (size / 2.0),
+        input_x_y[1] - (size / 2.0),
+        input_x_y[0] + (size / 2.0),
+        input_x_y[1] + (size / 2.0),
     ]
     coords = Polygon(
         [
